<<<<<<< HEAD
cmake_minimum_required(VERSION 2.8.4)

project(MentOsProject)

# ------------------------------------------------------------------------------
# Add the debugging option.
set(DEBUGGING_TYPE "DEBUG_STDIO" CACHE STRING
    "Chose the type of debugging: DEBUG_STDIO DEBUG_LOG")
set_property(
    CACHE DEBUGGING_TYPE PROPERTY STRINGS
    DEBUG_STDIO
    DEBUG_LOG)
if ("${DEBUGGING_TYPE}" STREQUAL "DEBUG_STDIO" OR
    "${DEBUGGING_TYPE}" STREQUAL "DEBUG_LOG")
    set(CMAKE_C_FLAGS "${CMAKE_C_FLAGS} -D${DEBUGGING_TYPE}")
    message(STATUS "Setting debugging type to ${DEBUGGING_TYPE}.")
else ()
    message(FATAL_ERROR "Debugging type ${DEBUGGING_TYPE} is not valid.")
endif ()

# ------------------------------------------------------------------------------
# Add the sub-directories.
add_subdirectory(mentos)
add_subdirectory(initscp)

# ------------------------------------------------------------------------------
# Generate the initrd filesystem.
add_custom_target(
    initfs
    COMMAND echo "---------------------------------------------"
    COMMAND echo "Initializing 'initfs'..."
    COMMAND echo "---------------------------------------------"
    COMMAND initfscp -s ${CMAKE_SOURCE_DIR}/files -t ${CMAKE_BINARY_DIR}/initfs -m /dev
    COMMAND echo "---------------------------------------------"
    COMMAND echo "Done!"
    COMMAND echo "---------------------------------------------"
    DEPENDS initfscp
)

# ------------------------------------------------------------------------------
# Set memory size.
SET(MEMORY_SIZE 1096M)

# ------------------------------------------------------------------------------
# Builds the code and runs qemu with the built Os.
SET(EMULATOR qemu-system-i386)
if (${DEBUGGING_TYPE} STREQUAL DEBUG_LOG)
    SET(EMULATOR_FLAGS ${EMULATOR_FLAGS} -serial file:serial.log)
elseif (${DEBUGGING_TYPE} STREQUAL DEBUG_STDIO)
    SET(EMULATOR_FLAGS ${EMULATOR_FLAGS} -serial stdio)
endif ()
SET(EMULATOR_FLAGS ${EMULATOR_FLAGS} -vga std)
SET(EMULATOR_FLAGS ${EMULATOR_FLAGS} -k it)
SET(EMULATOR_FLAGS ${EMULATOR_FLAGS} -m ${MEMORY_SIZE})
SET(EMULATOR_KERNEL -kernel mentos/kernel.bin)
SET(EMULATOR_FS -initrd initfs)

add_custom_target(
    qemu
    COMMAND ${EMULATOR} ${EMULATOR_FLAGS} ${EMULATOR_KERNEL} ${EMULATOR_FS}
    DEPENDS MentOs
    DEPENDS initfs
)

# ------------------------------------------------------------------------------
# Builds the code and runs qemu with the built Os.
SET(EMULATOR_FLAGS_GDB ${EMULATOR_FLAGS} -s -S)
SET(GDB_PROG cgdb)
SET(GDB_ARGS -x ${CMAKE_SOURCE_DIR}/.gdb.debug)

add_custom_target(
    qemu-gdb
    COMMAND xterm -geometry 160x30-0-0 -e ${EMULATOR} ${EMULATOR_FLAGS_GDB} ${EMULATOR_KERNEL} ${EMULATOR_FS} &
    COMMAND xterm -geometry 160x30-0+0 -e ${GDB_PROG} ${GDB_ARGS} &
    DEPENDS MentOs
    DEPENDS initfs
)

=======
# ------------------------------------------------------------------------------
# Initialize the project.
project(MentOs)
cmake_minimum_required(VERSION 2.8.4)

message(STATUS "Crosscompiling: ${CMAKE_CROSSCOMPILING}")

# ------------------------------------------------------------------------------
# Add operating system specific option.
message(STATUS "System name: ${CMAKE_HOST_SYSTEM_NAME}")
message(STATUS "Kernel version: ${CMAKE_SYSTEM_VERSION}")
if ((${CMAKE_HOST_SYSTEM_NAME} STREQUAL "Darwin") OR APPLE)
    # Apple MacOSx
elseif ((${CMAKE_HOST_SYSTEM_NAME} STREQUAL "Windows") OR WIN32)
    # Windows
    set(EMULATOR_FLAGS ${EMULATOR_FLAGS} -sdl)
else()
    # Generic Unix System
    find_program(LSB_RELEASE_EXEC lsb_release)
    execute_process(COMMAND "${LSB_RELEASE_EXEC}" --short --release
        OUTPUT_VARIABLE LSB_RELEASE_VERSION_SHORT
        OUTPUT_STRIP_TRAILING_WHITESPACE)
    message(STATUS "LSB version: ${LSB_RELEASE_VERSION_SHORT}")
    if (${LSB_RELEASE_VERSION_SHORT} MATCHES "^18")
        # Ubuntu 18
        set(EMULATOR_FLAGS ${EMULATOR_FLAGS} -sdl)
    elseif (${LSB_RELEASE_VERSION_SHORT} MATCHES "^19")
        # Ubuntu 19
        set(EMULATOR_FLAGS ${EMULATOR_FLAGS} -display gtk)
    elseif (${LSB_RELEASE_VERSION_SHORT} MATCHES "^20")
        # Ubuntu 20
        set(EMULATOR_FLAGS ${EMULATOR_FLAGS} -display gtk)
    else()
        set(EMULATOR_FLAGS ${EMULATOR_FLAGS} -sdl)
    endif()
endif()

# ------------------------------------------------------------------------------
# Add the debugging option.
set(DEBUGGING_TYPE "DEBUG_STDIO" CACHE STRING
    "Chose the type of debugging: DEBUG_STDIO DEBUG_LOG")
set_property(
    CACHE DEBUGGING_TYPE PROPERTY STRINGS
    DEBUG_STDIO
    DEBUG_LOG)
if ("${DEBUGGING_TYPE}" STREQUAL "DEBUG_STDIO" OR
    "${DEBUGGING_TYPE}" STREQUAL "DEBUG_LOG")
    set(CMAKE_C_FLAGS "${CMAKE_C_FLAGS} -D${DEBUGGING_TYPE}")
    message(STATUS "Setting debugging type to ${DEBUGGING_TYPE}.")
else ()
    message(FATAL_ERROR "Debugging type ${DEBUGGING_TYPE} is not valid.")
endif ()

# ------------------------------------------------------------------------------
# Add the sub-directories.
add_subdirectory(mentos)
add_subdirectory(initscp)

# ------------------------------------------------------------------------------
# Generate the initrd filesystem.
add_custom_target(
    initfs
    COMMAND echo "---------------------------------------------"
    COMMAND echo "Initializing 'initfs'..."
    COMMAND echo "---------------------------------------------"
    COMMAND ./initscp/initfscp -s ${CMAKE_SOURCE_DIR}/files -t ${CMAKE_BINARY_DIR}/initfs -m /dev
    COMMAND echo "---------------------------------------------"
    COMMAND echo "Done!"
    COMMAND echo "---------------------------------------------"
    DEPENDS initfscp
)

# ------------------------------------------------------------------------------
# Set memory size.
SET(MEMORY_SIZE 1096M)

# ------------------------------------------------------------------------------
# Builds the code and runs qemu with the built Os.
SET(EMULATOR qemu-system-i386)
if (${DEBUGGING_TYPE} STREQUAL DEBUG_LOG)
    SET(EMULATOR_FLAGS ${EMULATOR_FLAGS} -serial file:serial.log)
elseif (${DEBUGGING_TYPE} STREQUAL DEBUG_STDIO)
    SET(EMULATOR_FLAGS ${EMULATOR_FLAGS} -serial stdio)
endif ()
SET(EMULATOR_FLAGS ${EMULATOR_FLAGS} -vga std)
SET(EMULATOR_FLAGS ${EMULATOR_FLAGS} -k it)
SET(EMULATOR_FLAGS ${EMULATOR_FLAGS} -m ${MEMORY_SIZE})
SET(EMULATOR_KERNEL -kernel mentos/kernel.bin)
SET(EMULATOR_FS -initrd initfs)

add_custom_target(
    qemu
    COMMAND ${EMULATOR} ${EMULATOR_FLAGS} ${EMULATOR_KERNEL} ${EMULATOR_FS}
    DEPENDS MentOs
    DEPENDS initfs
)

# ------------------------------------------------------------------------------
# Builds the code and runs qemu with the built Os.
SET(EMULATOR_FLAGS_GDB ${EMULATOR_FLAGS} -s -S)
SET(GDB_PROG cgdb)
SET(GDB_ARGS -x ${CMAKE_SOURCE_DIR}/.gdb.debug)

add_custom_target(
    qemu-gdb
    COMMAND xterm -geometry 160x30-0-0 -e ${EMULATOR} ${EMULATOR_FLAGS_GDB} ${EMULATOR_KERNEL} ${EMULATOR_FS} &
    COMMAND xterm -geometry 160x30-0+0 -e ${GDB_PROG} ${GDB_ARGS} &
    DEPENDS MentOs
    DEPENDS initfs
)
>>>>>>> 1236941a
<|MERGE_RESOLUTION|>--- conflicted
+++ resolved
@@ -1,83 +1,3 @@
-<<<<<<< HEAD
-cmake_minimum_required(VERSION 2.8.4)
-
-project(MentOsProject)
-
-# ------------------------------------------------------------------------------
-# Add the debugging option.
-set(DEBUGGING_TYPE "DEBUG_STDIO" CACHE STRING
-    "Chose the type of debugging: DEBUG_STDIO DEBUG_LOG")
-set_property(
-    CACHE DEBUGGING_TYPE PROPERTY STRINGS
-    DEBUG_STDIO
-    DEBUG_LOG)
-if ("${DEBUGGING_TYPE}" STREQUAL "DEBUG_STDIO" OR
-    "${DEBUGGING_TYPE}" STREQUAL "DEBUG_LOG")
-    set(CMAKE_C_FLAGS "${CMAKE_C_FLAGS} -D${DEBUGGING_TYPE}")
-    message(STATUS "Setting debugging type to ${DEBUGGING_TYPE}.")
-else ()
-    message(FATAL_ERROR "Debugging type ${DEBUGGING_TYPE} is not valid.")
-endif ()
-
-# ------------------------------------------------------------------------------
-# Add the sub-directories.
-add_subdirectory(mentos)
-add_subdirectory(initscp)
-
-# ------------------------------------------------------------------------------
-# Generate the initrd filesystem.
-add_custom_target(
-    initfs
-    COMMAND echo "---------------------------------------------"
-    COMMAND echo "Initializing 'initfs'..."
-    COMMAND echo "---------------------------------------------"
-    COMMAND initfscp -s ${CMAKE_SOURCE_DIR}/files -t ${CMAKE_BINARY_DIR}/initfs -m /dev
-    COMMAND echo "---------------------------------------------"
-    COMMAND echo "Done!"
-    COMMAND echo "---------------------------------------------"
-    DEPENDS initfscp
-)
-
-# ------------------------------------------------------------------------------
-# Set memory size.
-SET(MEMORY_SIZE 1096M)
-
-# ------------------------------------------------------------------------------
-# Builds the code and runs qemu with the built Os.
-SET(EMULATOR qemu-system-i386)
-if (${DEBUGGING_TYPE} STREQUAL DEBUG_LOG)
-    SET(EMULATOR_FLAGS ${EMULATOR_FLAGS} -serial file:serial.log)
-elseif (${DEBUGGING_TYPE} STREQUAL DEBUG_STDIO)
-    SET(EMULATOR_FLAGS ${EMULATOR_FLAGS} -serial stdio)
-endif ()
-SET(EMULATOR_FLAGS ${EMULATOR_FLAGS} -vga std)
-SET(EMULATOR_FLAGS ${EMULATOR_FLAGS} -k it)
-SET(EMULATOR_FLAGS ${EMULATOR_FLAGS} -m ${MEMORY_SIZE})
-SET(EMULATOR_KERNEL -kernel mentos/kernel.bin)
-SET(EMULATOR_FS -initrd initfs)
-
-add_custom_target(
-    qemu
-    COMMAND ${EMULATOR} ${EMULATOR_FLAGS} ${EMULATOR_KERNEL} ${EMULATOR_FS}
-    DEPENDS MentOs
-    DEPENDS initfs
-)
-
-# ------------------------------------------------------------------------------
-# Builds the code and runs qemu with the built Os.
-SET(EMULATOR_FLAGS_GDB ${EMULATOR_FLAGS} -s -S)
-SET(GDB_PROG cgdb)
-SET(GDB_ARGS -x ${CMAKE_SOURCE_DIR}/.gdb.debug)
-
-add_custom_target(
-    qemu-gdb
-    COMMAND xterm -geometry 160x30-0-0 -e ${EMULATOR} ${EMULATOR_FLAGS_GDB} ${EMULATOR_KERNEL} ${EMULATOR_FS} &
-    COMMAND xterm -geometry 160x30-0+0 -e ${GDB_PROG} ${GDB_ARGS} &
-    DEPENDS MentOs
-    DEPENDS initfs
-)
-
-=======
 # ------------------------------------------------------------------------------
 # Initialize the project.
 project(MentOs)
@@ -188,4 +108,3 @@
     DEPENDS MentOs
     DEPENDS initfs
 )
->>>>>>> 1236941a
