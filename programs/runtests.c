--- conflicted
+++ resolved
@@ -27,11 +27,7 @@
 static char *all_tests[] = {
     "t_abort",
     "t_alarm",
-<<<<<<< HEAD
-    // "t_big_write",
-=======
     /* "t_big_write", */
->>>>>>> 377a9dae
     "t_creat",
     "t_dup",
     "t_exec execl",
