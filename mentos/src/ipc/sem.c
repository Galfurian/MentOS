--- conflicted
+++ resolved
@@ -115,7 +115,6 @@
     }
 }
 
-<<<<<<< HEAD
 /// @brief prints informations about the struct pointed by temp
 /// @param temp the pointer to the semid struct to print
 void show_ipcs(struct semid_ds *temp){
@@ -128,8 +127,6 @@
 
 int count_ipc_private = 2; //temporary -> to implement the IPC_PRIVATE mechanism
 
-=======
->>>>>>> dd8853af
 long sys_semget(key_t key, int nsems, int semflg)
 {
     struct semid_ds *temp = NULL;
@@ -263,13 +260,7 @@
     //place a copy of the semid_ds data structure in the buffer pointed to by arg.buf.
     case IPC_STAT:
         if (arg->buf == NULL || arg->buf->sems == NULL) { /*checking the parameters*/
-<<<<<<< HEAD
-            errno = EINVAL;
-            pr_debug("Errore SEMCTL\n");
-            return -1;
-=======
-            return -EINVAL;
->>>>>>> dd8853af
+            return -EINVAL;
         }
 
         //copying all the data
